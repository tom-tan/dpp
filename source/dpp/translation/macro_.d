--- conflicted
+++ resolved
@@ -371,16 +371,16 @@
             )
             return true;
 
-<<<<<<< HEAD
         if( // typeof
             tokens.length >= 2
             && tokens[0] == Token(Token.Kind.Keyword, "typeof")
-=======
+            )
+            return true;
+
         if ( // macro attribute (e.g. __force) + type
             tokens.length >= 2
             && tokens[0].kind == Token.Kind.Identifier
             && isType(tokens[1..$])
->>>>>>> 4a3e6727
             )
             return true;
 
