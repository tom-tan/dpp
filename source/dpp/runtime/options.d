--- conflicted
+++ resolved
@@ -30,12 +30,9 @@
     bool hardFail;
     bool cppStdLib;
     bool ignoreMacros;
-<<<<<<< HEAD
     bool detailedUntranslatable;
-=======
     string[] ignoredNamespaces;
     bool alwaysScopedEnums;
->>>>>>> 954f6d9b
 
     this(string[] args) {
 
@@ -110,12 +107,9 @@
                 "hard-fail", "Translate nothing if any part fails", &hardFail,
                 "c++-std-lib", "Link to the C++ standard library", &cppStdLib,
                 "ignore-macros", "Ignore preprocessor macros", &ignoreMacros,
-<<<<<<< HEAD
+                "ignore-ns", "Ignore a C++ namespace", &ignoredNamespaces,
                 "detailed-untranslatables", "Show details about untranslatable cursors", &detailedUntranslatable,
-=======
-                "ignore-ns", "Ignore a C++ namespace", &ignoredNamespaces,
                 "scoped-enums", "Don't redeclare enums to mimic C", &alwaysScopedEnums,
->>>>>>> 954f6d9b
             );
 
         if(helpInfo.helpWanted) {
