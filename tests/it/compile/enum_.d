--- conflicted
+++ resolved
@@ -122,10 +122,8 @@
 
         D(
             q{
-<<<<<<< HEAD
+
                 static assert(is(typeof(bar) == FooBarBaz_));
-=======
->>>>>>> 6c649926
                 static assert(FooBarBaz_.foo == 2);
                 static assert(bar == 5);
                 static assert(FooBarBaz.baz == 7);
@@ -149,15 +147,11 @@
 
         D(
             q{
-<<<<<<< HEAD
+
                 static assert(is(typeof(one) == Numbers));
                 static assert(is(typeof(two) == Numbers));
                 numbers = one;
                 numbers = two;
-=======
-                numbers = cast(Numbers)one;
-                numbers = cast(Numbers)two;
->>>>>>> 6c649926
                 numbers = Numbers.one;
             }
         ),
@@ -206,10 +200,8 @@
 
         D(
             q{
-<<<<<<< HEAD
+
                 static assert(is(typeof(Struct.one) == enum));
-=======
->>>>>>> 6c649926
                 static assert(Struct.two == 2);
             }
         ),
@@ -234,12 +226,8 @@
         D(
             q{
                 auto s = Struct();
-<<<<<<< HEAD
                 static assert(is(typeof(s.one) == typeof(s.numbers)));
                 s.numbers = Struct.one;
-=======
-                s.numbers = cast(typeof(s.numbers)) Struct.one;
->>>>>>> 6c649926
             }
         ),
 
@@ -264,10 +252,7 @@
 
         D(
             q{
-<<<<<<< HEAD
                 static assert(is(typeof(Struct.one) == Struct.Numbers));
-=======
->>>>>>> 6c649926
                 static assert(Struct.Numbers.two == 2);
             }
         ),
@@ -292,11 +277,8 @@
 
         D(
             q{
-<<<<<<< HEAD
                 static assert(is(typeof(Struct.one) == Struct.Numbers));
                 static assert(is(typeof(Struct.numbers) == Struct.Numbers));
-=======
->>>>>>> 6c649926
                 auto s = Struct();
                 s.numbers = Struct.Numbers.one;
             }
