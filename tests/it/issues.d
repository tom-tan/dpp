/**
   Github issues.
 */
module it.issues;

import it;

@Tags("issue")
@("3")
@safe unittest {
    shouldCompile(
        C(
            `
                #include <signal.h>
            `
        ),
        D(
            q{
                siginfo_t si;
                si._sifields._timer.si_tid = 2;
                static assert(is(typeof(si.si_signo) == int));
                static assert(is(typeof(si._sifields._timer.si_tid) == int),
                              typeof(si._sifields._timer.si_tid).stringof);
            }
        ),
    );
}


@Tags("issue")
@("4")
@safe unittest {
    with(immutable IncludeSandbox()) {
        writeFile("issue4.h",
                  q{
                      extern char *arr[9];
                  });
        writeFile("issue4.dpp",
                  `
                   #include "issue4.h"
                  `);
        runPreprocessOnly("issue4.dpp");
        fileShouldContain("issue4.d", q{extern __gshared char*[9] arr;});
    }
}

@Tags("issue")
@("5")
@safe unittest {
    shouldCompile(
        C(
            q{
                typedef enum zfs_error {
                    EZFS_SUCCESS = 0,
                    EZFS_NOMEM = 2000,
                };

                typedef struct zfs_perm_node {
                    char z_pname[4096];
                } zfs_perm_node_t;

                typedef struct libzfs_handle libzfs_handle_t;
            }
        ),
        D(
            q{
                zfs_error e1 = EZFS_SUCCESS;
                zfs_error e2 = zfs_error.EZFS_SUCCESS;
                zfs_perm_node_t node;
                static assert(node.z_pname.sizeof == 4096);
                static assert(is(typeof(node.z_pname[0]) == char), (typeof(node.z_pname[0]).stringof));
                libzfs_handle_t* ptr;
            }
        ),
    );
}

@Tags("issue")
@("6")
@safe unittest {
    with(immutable IncludeSandbox()) {
        writeFile("issue6.h",
                  q{
                      char *getMessage();
                  });
        writeFile("issue6.dpp",
                  `
                   #include "issue6.h"
                  `);
        runPreprocessOnly("issue6.dpp");
        fileShouldContain("issue6.d", q{char* getMessage() @nogc nothrow;});
    }
}


@Tags("issue", "bitfield")
@("7")
@safe unittest {
    shouldCompile(
        C(
            q{
                struct splitflags {
                    int dryrun : 1;
                    int import : 2;
                    int name_flags;
                    int foo: 3;
                    int bar: 4;
                    int suffix;
                };

                struct other {
                    int quux: 2;
                    int toto: 3;
                };
            }
        ),
        D(
            q{
                static assert(splitflags.sizeof == 16);
                static assert(other.sizeof == 4);
            }
        ),
    );
}

@Tags("issue")
@("10")
@safe unittest {
    shouldCompile(
        C(
            q{
                enum silly_name {
                    FOO,
                    BAR,
                    BAZ,
                };

                extern void silly_name(enum silly_name thingie);
            }
        ),
        D(
            q{
                silly_name_(silly_name.FOO);
            }
        ),
    );
}

@Tags("issue")
@("11")
@safe unittest {
    shouldCompile(
        C(
            q{
                struct Foo;
                typedef struct Foo* FooPtr;
            }
        ),
        D(
            q{
                FooPtr f = null;
                static assert(!__traits(compiles, Foo()));
            }
        ),
    );
}

@Tags("issue")
@("14")
@safe unittest {
    import dpp.runtime.options: Options;
    with(immutable IncludeSandbox()) {

        writeFile("foo.h",
                  q{
                      typedef int foo;
                  });

        runPreprocessOnly("foo.h").shouldThrowWithMessage(
            "No .dpp input file specified\n" ~ Options.usage);
    }
}

@Tags("issue", "preprocessor")
@("22.0")
@safe unittest {
    shouldCompile(
        C(
            `
                typedef struct {
                    #ifdef __USE_XOPEN
                        int fds_bits[42];
                        #define __FDS_BITS(set) ((set)->fds_bits)
                    #else
                        int __fds_bits[42];
                        #define __FDS_BITS(set) ((set)->__fds_bits)
                    #endif
                } fd_set;
            `
        ),
        D(
            q{
                fd_set set;
                __FDS_BITS(set)[0] = 42;
            }
        ),
    );
}

@Tags("issue", "preprocessor")
@("22.1")
@safe unittest {
    shouldCompile(
        C(
            `
                #define SIZEOF(x) (sizeof(x))
            `
        ),
        D(
            q{
                int i;
                static assert(SIZEOF(i) == 4);
            }
        ),
    );
}

@ShouldFail
@Tags("issue", "preprocessor")
@("22.3")
@safe unittest {
    shouldCompile(
        C(
            `
                typedef long int __fd_mask;
                #define __NFDBITS (8 * (int) sizeof (__fd_mask))
            `
        ),
        D(
            q{
                import std.conv;
                static assert(__NFDBITS == 8 * c_long.sizeof,
                              text("expected ", 8 * c_long.sizeof, ", got: ", __NFDBITS));
            }
        ),
    );
}

@Tags("issue", "preprocessor")
@("22.4")
@safe unittest {
    shouldCompile(
        C(
            `
                typedef struct clist { struct list* next; };
                #define clist_next(iter) (iter ? (iter)->next : NULL)
            `
        ),
        D(
            q{
                clist l;
                auto next = clist_next(&l);
            }
        ),
    );
}



@Tags("issue", "collision", "issue24")
@("24.0")
@safe unittest {
    shouldCompile(
        C(
            q{
                struct Bar {
                    void (*Foo)(void); // this should get renamed as Foo_
                    struct Foo* (*whatever)(void);
                };
            }
        ),
        D(
            q{
            }
        ),
    );
}

@Tags("issue", "collision", "issue24")
@("24.1")
@safe unittest {
    shouldCompile(
        C(
            q{
                int foo(int, struct foo_data**);
                struct foo { int dummy; };
                struct foo_data { int dummy; };
            }
        ),
        D(
            q{
                foo_data** data;
                int ret = foo_(42, data);
                foo s;
                s.dummy = 33;
                foo_data fd;
                fd.dummy = 77;
            }
        ),
    );
}


@Tags("issue")
@("29.0")
@safe unittest {
    shouldCompile(
        C(
            q{
                typedef struct {
                    union {
                        struct {
                            double x;
                            double y;
                            double z;
                        };
                        double raw[3];
                    };
                } vec3d_t;
            }
        ),
        D(
            q{
                vec3d_t v;
                static assert(v.sizeof == 24);
                v.raw[1] = 3.0;
                v.y = 4.0;
            }
        ),
    );
}

@Tags("issue")
@("29.1")
@safe unittest {
    shouldCompile(
        C(
            q{
                typedef struct {
                    struct {
                        int x;
                        int y;
                    };

                    struct {
                        int z;
                    };
                } Struct;
            }
        ),
        D(
            q{
                Struct s;
                s.x = 2;
                s.y = 3;
                s.z = 4;
            }
        ),
    );
}

@Tags("issue")
@("29.2")
@safe unittest {
    shouldCompile(
        C(
            q{
                struct Struct {
                    union {
                        unsigned long long int foo;
                        struct {
                            unsigned int low;
                            unsigned int high;
                        } foo32;
                    };
                };
            }
        ),
        D(
            q{
                Struct s;
                s.foo = 42;
                s.foo32.low = 33;
                s.foo32.high = 77;
            }
        ),
    );
}


@Tags("issue")
@("29.3")
@safe unittest {
    shouldCompile(
        C(
            q{
                struct Struct {
                    union {
                        unsigned long long int foo;
                        void *bar;
                    };
                };
            }
        ),
        D(
            q{
                Struct s;
                s.foo = 42;
                s.bar = null;
            }
        ),
    );
}


@Tags("issue")
@("33.0")
@safe unittest {
    shouldCompile(
        C(
            q{
                void (*f)();
            }
        ),
        D(
            q{
                static extern(C) void printHello() { }
                f = &printHello;
                f();
            }
        ),
    );
}

@Tags("issue")
@("33.1")
@safe unittest {
    shouldCompile(
        C(
            q{
                int (*f)();
            }
        ),
        D(
            q{
                static extern(C) int func() { return 42; }
                f = &func;
                int i = f();
            }
        ),
    );
}


@Tags("issue", "bitfield")
@("35")
@safe unittest {
    shouldCompile(
        C(
            q{
                struct Struct {
                    int foo;
                    int bar;
                    int :32;
                    int :31;
                    int :3;
                    int :27;
                };
            }
        ),
        D(
            q{
                Struct s;
                static assert(s.sizeof == 20);
            }
        ),
    );
}

@Tags("issue")
@("37")
@safe unittest {
    shouldCompile(
        C(
            `
                #include "mmintrin.h"
            `
        ),
        D(
            q{
            }
        ),
    );
}


@Tags("issue", "preprocessor")
@("39.0")
@safe unittest {
    shouldCompile(
        C(
            `
                typedef long value;
                typedef long intnat;
                typedef unsigned long uintnat;
                #define Val_long(x) ((intnat) (((uintnat)(x) << 1)) + 1)
                #define Long_val(x)     ((x) >> 1)
                #define Val_int(x) Val_long(x)
                #define Int_val(x) ((int) Long_val(x))
                #define Bp_val(v) ((char *) (v))
                #define String_val(x) ((const char *) Bp_val(x))
                value caml_callback(value, value);
                char* strdup(const char* val);
            `
        ),
        D(
            q{
                static value* fib_closure = null;
                int n;
                auto val = Int_val(caml_callback(*fib_closure, Val_int(n)));
                char* str = strdup(String_val(caml_callback(*fib_closure, Val_int(n))));
            }
        ),
    );
}

@Tags("issue", "preprocessor")
@("39.1")
@safe unittest {
    shouldCompile(
        C(
            `
                #define VOID_PTR(x) ( void* )(x)
            `
        ),
        D(
            q{
                auto val = VOID_PTR(42);
                static assert(is(typeof(val) == void*));
            }
        ),
    );
}

@Tags("issue", "preprocessor")
@("39.2")
@safe unittest {
    shouldCompile(
        C(
            `
                typedef int myint;
                #define CAST(x) ( myint* )(x)
            `
        ),
        D(
            q{
                auto val = CAST(42);
                static assert(is(typeof(val) == int*));
            }
        ),
    );
}

@Tags("issue", "preprocessor")
@("40")
@safe unittest {
    with(immutable IncludeSandbox()) {
        writeFile("hdr1.h",
                  q{
                      typedef int myint;
                  });
        writeFile("hdr2.h",
                  q{
                      myint myfunc(void);
                  });
        writeFile("src.dpp",
                  `
                      #include "hdr1.h"
                      #include "hdr2.h"
                      void func() {
                          myint _ = myfunc();
                      }
                  `);
        runPreprocessOnly("src.dpp");
        shouldCompile("src.d");
    }
}

@Tags("issue")
@("43")
@safe unittest {
    shouldCompile(
        C(
            q{
                int binOp(int (f)(int x, int y), int a, int b);
                int thef(int x, int y);
            }
        ),
        D(
            q{
                binOp(&thef, 2, 3);
            }
        ),
    );
}


@Tags("issue")
@("44.1")
@safe unittest {
    shouldCompile(
        C(
            `
                #define macro(x) (x) + 42
            `
        ),
        D(
            q{
                static assert(macro_(0) == 42);
                static assert(macro_(1) == 43);
            }
        ),
    );
}

@Tags("issue")
@("44.2")
@safe unittest {
    shouldCompile(
        C(
            `
                struct macro { int i };
            `
        ),
        D(
            q{
            }
        ),
    );
}


@Tags("issue")
@("48")
@safe unittest {
    shouldCompile(
        C(
            `
                #include <stddef.h>
                struct Struct {
                    volatile int x;
                    volatile size_t y;
                };
            `
        ),
        D(
            q{

            }
        ),
    );
}

@Tags("issue", "preprocessor")
@("49")
@safe unittest {
    shouldCompile(
        C(
            `
                #define func() ((void)0)
                void (func)(void);
            `
        ),
        D(
            q{
                // it gets renamed
                func_();
            }
        ),
    );
}

@Tags("issue")
@("53")
@safe unittest {
    shouldCompile(
        C(
            q{
                typedef int bool;
            }
        ),
        D(
            q{

            }
        ),
    );
}

@Tags("issue", "enum")
@("54")
@safe unittest {
    shouldCompile(
        C(
            q{
                enum {
                    SUCCESS,
                };
                typedef int boolean;
            }
        ),
        D(
            q{
                static assert(SUCCESS == 0);
            }
        ),
    );
}


@Tags("issue")
@("66")
@safe unittest {
    shouldCompile(
        C(
            `
                #include <linux/ethtool.h>
            `
        ),
        D(
            q{
            }
        ),
    );
}

@Tags("issue")
@("77")
@safe unittest {
    with(immutable IncludeSandbox()) {
        writeFile("hdr.h", "");
        writeFile("app.dpp",
                  `
                      module mymodule;
                      #include "hdr.h"
                      void main() {
                          static assert(__MODULE__ == "mymodule");
                      }
                  `);
        runPreprocessOnly("app.dpp");
        shouldCompile("app.d");
    }
}

@Tags("issue")
@("79")
unittest {
    with(const IncludeSandbox()) {
        writeHeaderAndApp("1st.h",
                          `
                              #include "2nd.h"
                              #define BAR 33
                          `,
                          D(""), // no need for .dpp source code
        );
        writeFile("2nd.h",
                  `
                      // these empty lines are important, since they push the enum
                      // declaration down to have a higher line number than the BAR macro.
                      enum TheEnum { BAR = 42 };
                  `);
        run("-c", inSandboxPath("app.dpp"));
    }
}


@Tags("issue")
@("90.0")
@safe unittest {
    shouldCompile(
        C(
            `
                #define TEST(_ARR) ((int)(sizeof(_ARR)/sizeof(*_ARR)))
            `
        ),
        D(
            q{
            }
        ),
    );
}

@Tags("issue")
@("90.1")
@safe unittest {
    shouldCompile(
        C(
            `
                #define TEST(_ARR) ((int)(sizeof(_ARR)/sizeof(_ARR[0])))
            `
        ),
        D(
            q{
                int[8] ints;
                static assert(TEST(ints) == 8);
            }
        ),
    );
}

@Tags("issue")
@("91.0")
@safe unittest {
    shouldCompile(
        Cpp(
            q{
                template <typename T, typename U> class Test {};
                void test(Test<unsigned short, unsigned int> a);
            }
        ),
        D(
            q{
                test(Test!(ushort, uint)());
            }
        ),
    );
}

@Tags("issue")
@("91.1")
@safe unittest {
    shouldCompile(
        Cpp(
            q{
                template <typename T, int> class Test {};
                void test(Test<unsigned short, 42> a);
            }
        ),
        D(
            q{
                test(Test!(ushort, 42)());
            }
        ),
    );
}


@Tags("issue")
@("93")
@safe unittest {
    shouldCompile(
        Cpp(
            q{
                constexpr int x = sizeof(int) + (1) + sizeof(int);
            }
        ),
        D(
            q{
                static assert(x == 9);
            }
        ),
    );
}


@Tags("issue")
@("95")
@safe unittest {
    shouldCompile(
        Cpp(
            q{
                constexpr int x = sizeof(int) + alignof(int) + sizeof(int);
            }
        ),
        D(
            q{
                static assert(x == 12);
            }
        ),
    );
}


@Tags("issue")
@("96")
@safe unittest {
    shouldCompile(
        Cpp(
            q{
                template<unsigned long A, int B> class C{
                    enum { value = 0 };
                };
                template<> class C<3,4> {
                    enum { value = 1 };
                };
            }
        ),
        D(
            q{
                static assert(C!(0, 0).value == 0);
                static assert(C!(0, 1).value == 0);
                static assert(C!(1, 0).value == 0);

                static assert(C!(3, 4).value == 1);
            }
        ),
    );
}


@Tags("issue")
@("97")
@safe unittest {
    shouldCompile(
        Cpp(
            q{
                class T1 {
                    int i;
                };

                template<int I>
                class T2 {
                    double d;
                };

                extern T1 a;
                extern T2<3> b;
            }
        ),
        D(
            q{
                a.i = 33;
                b.d = 33.3;
            }
        ),
    );
}


@Tags("issue")
@("99")
@safe unittest {
    shouldCompile(
        Cpp(
            q{
                class A {
                    constexpr static int i = 0;
                    constexpr static int j = A::i;
                };
            }
        ),
        D(
            q{
                static assert(A.i == 0);
                static assert(A.j == 0);
            }
        ),
    );
}


@ShouldFail("cursor.enumConstantValue returning 0 for `value = I`")
@Tags("issue")
@("100")
@safe unittest {
    shouldCompile(
        Cpp(
            q{
                class T1 {
                    enum { value = 42 };
                };

                template<int I>
                class T2 {
                    enum { value = I };
                };
            }
        ),
        D(
            q{
                static assert(T1.value == 42);
                static assert(T2!2.value == 2);
                static assert(T2!3.value == 3);
            }
        ),
    );
}


@Tags("issue")
<<<<<<< HEAD
@("101")
@safe unittest {
    shouldCompile(
        Cpp(
            q{
                // normally without the underscore
                int operator "" _s(const wchar_t* __str, unsigned long __len);
            }
        ),
        D(
            q{
            }
        ),
    );
}


@ShouldFail
@Tags("issue")
@("104")
@safe unittest {
    shouldCompile(
        Cpp(
            q{
                template <int> struct Struct{};
                template<>
                struct Struct<1 + 1> {
                    static constexpr auto value = 42;
                };
            }
        ),
        D(
            q{
                static assert(Struct!2.value == 42);
            }
        ),
   );
=======
@("103.0")
@safe unittest {
    with(immutable IncludeSandbox()) {
        writeFile("hdr.h",
                  "#define CONSTANT 42\n");
        writeFile("hdr.dpp",
                  `
                      #include "hdr.h"
                  `);
        writeFile("app.d",
                  q{
                      import hdr;
                      static assert(DPP_ENUM_CONSTANT == 42);
                  });

        runPreprocessOnly("hdr.dpp");
        shouldCompile("app.d");
    }
}


@Tags("issue")
@("103.1")
@safe unittest {
    with(immutable IncludeSandbox()) {
        writeFile("hdr.h",
                  "#define OCTAL 0177\n");
        writeFile("hdr.dpp",
                  `
                      #include "hdr.h"
                  `);
        writeFile("app.d",
                  q{
                      import hdr;
                      import std.conv: text;
                      static assert(DPP_ENUM_OCTAL == 127);
                  });

        runPreprocessOnly("hdr.dpp");
        shouldCompile("app.d");
    }
>>>>>>> d7631f27
}<|MERGE_RESOLUTION|>--- conflicted
+++ resolved
@@ -998,7 +998,6 @@
 
 
 @Tags("issue")
-<<<<<<< HEAD
 @("101")
 @safe unittest {
     shouldCompile(
@@ -1016,27 +1015,7 @@
 }
 
 
-@ShouldFail
-@Tags("issue")
-@("104")
-@safe unittest {
-    shouldCompile(
-        Cpp(
-            q{
-                template <int> struct Struct{};
-                template<>
-                struct Struct<1 + 1> {
-                    static constexpr auto value = 42;
-                };
-            }
-        ),
-        D(
-            q{
-                static assert(Struct!2.value == 42);
-            }
-        ),
-   );
-=======
+@Tags("issue")
 @("103.0")
 @safe unittest {
     with(immutable IncludeSandbox()) {
@@ -1078,5 +1057,27 @@
         runPreprocessOnly("hdr.dpp");
         shouldCompile("app.d");
     }
->>>>>>> d7631f27
+}
+
+
+@ShouldFail
+@Tags("issue")
+@("104")
+@safe unittest {
+    shouldCompile(
+        Cpp(
+            q{
+                template <int> struct Struct{};
+                template<>
+                struct Struct<1 + 1> {
+                    static constexpr auto value = 42;
+                };
+            }
+        ),
+        D(
+            q{
+                static assert(Struct!2.value == 42);
+            }
+        ),
+   );
 }