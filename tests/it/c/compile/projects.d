/**
   Integration tests that stem from failues in real-life C projects
 */
module it.c.compile.projects;

import it;

@("multicharacter_literal")
@safe unittest {
    shouldCompile(
        C(
            `
                #define test 'ABCD'
            `
        ),

        D(
            q{
                static assert(test == 1094861636); // determined by printf("%d\n", 'ABCD'); in C
            }
        )
    );
}

@("nn_get_statistic")
@safe unittest {
    shouldCompile(
        C(
            // the original uses regular uint64_t, let's beat any special cases
            // defining our own
            q{
                typedef unsigned long int __my_uint64_t;
                typedef __my_uint64_t my_uint64_t;
                my_uint64_t nn_get_statistic (int s, int stat);
            }
        ),

        D(
            q{
                int s;
                int stat;
                my_uint64_t ret = nn_get_statistic(s, stat);
            }
        )
    );
}

@("Lstring literals (seen in Windows)")
@safe unittest {
    shouldCompile(
        C(
            `
                #define test L"testing"
            `
        ),

        D(
            q{
                wstring s = test;
            }
        )
    );
}

@("lowercase integer suffices")
@safe unittest {
    shouldCompile(
        C(
            `
                #define test 100l
                #define test2 100ll
            `
        ),

        D(
            q{
                auto t = test;
                auto t2 = test2;
            }
        )
    );
}

@("__io_read_fn")
@safe unittest {
    shouldCompile(
        C(
            q{
                typedef long long __ssize_t;
                typedef __ssize_t __io_read_fn (void *__cookie, char *__buf, long __nbytes);
            }
        ),

        D(
            q{
                void* cookie;
                char[1024] buf;
                __ssize_t ret = __io_read_fn.init(cookie, buf.ptr, buf.length);
            }
        ),
    );
}

@("timer_t")
@safe unittest {
    shouldCompile(
        C(
            // the original uses regular uint64_t, let's beat any special cases
            // defining our own
            `
                #define __TIMER_T_TYPE void *
                typedef __TIMER_T_TYPE __timer_t;
            `
        ),

        D(
            q{
                __timer_t timer = null;
            }
        ),
    );
}


@("curl_multi_wait")
@safe unittest {
    shouldCompile(
        C(
            q{
                typedef enum { CURLM_OK } CURLMcode;
                typedef int curl_socket_t;

                struct curl_waitfd {
                    curl_socket_t fd;
                    short events;
                    short revents; /* not supported yet */
                };

                typedef struct { int dummy; } CURLM;
                CURLMcode curl_multi_wait(CURLM *multi_handle,
                                          struct curl_waitfd extra_fds[],
                                          unsigned int extra_nfds,
                                          int timeout_ms,
                                          int *ret);
            }
        ),

        D(
            q{
                CURLM handle;
                curl_waitfd[] extra_fds;
                int ret;
                CURLMcode code = curl_multi_wait(&handle, extra_fds.ptr, 42u, 33, &ret);
            }
         ),
    );
}

@("__sigset_t")
@safe unittest {
    shouldCompile(
        // the original uses regular uint64_t, let's beat any special cases
        // defining our own
        C(
             `
                 #define _SIGSET_NWORDS (1024 / (8 * sizeof (unsigned long int)))
                 typedef struct
                 {
                     unsigned long int __val[_SIGSET_NWORDS];
                 } __sigset_t;
             `
        ),
        D(
            q{
                auto s = __sigset_t();
                ++s.__val[7];
            }
        ),
    );
}


@("_IO_flockfile")
@safe unittest {
    shouldCompile(
        C(
            `
                struct _IO_FILE { int dummy; };
                extern void _IO_flockfile (struct _IO_FILE *);
                #define _IO_flockfile(_fp)
            `
        ),
        D(
            q{
                _IO_FILE file;
                _IO_flockfile(&file);
            }
        ),
    );
}


@("struct with union")
@safe unittest {
    shouldCompile(
        C(
            q{
                struct Struct {
                    union {
                        void *ptr;
                        int i;
                    } data;
                };
                typedef struct Struct Struct;
            }
        ),

        D(
            q{
                Struct s;
                s.data.ptr = null;
                s.data.i = 42;
            }
        ),
    );
}

@("const char* const")
@safe unittest {
    shouldCompile(
        C(
            q{
                struct Struct {
                    const char * const *protocols;
                };
                typedef struct Struct Struct;
            }
        ),

        D(
            q{
                Struct s;
                static assert(is(typeof(s.protocols) == const(char*)*),
                              "Expected const(char*)*, not " ~
                              typeof(s.protocols).stringof);
            }
        ),
     );
}

@("forward declaration")
@safe unittest {
    shouldCompile(
        C(
            q{
                struct Struct;
                void fun(struct Struct* s);
                struct Struct* make_struct(void);
            }
        ),

        D(
            q{
                Struct* s = make_struct();
                fun(s);
            }
        ),
    );
}


@("restrict")
@safe unittest {
    shouldCompile(
        C(
            q{
                struct FILE { int dummy; };
                extern struct FILE *fopen(const char *restrict filename,
                                          const char *restrict modes);
            }
        ),

        D(
            q{
                import std.string;
                fopen("foo.txt".toStringz, "w".toStringz);
            }
        ),
    );
}


@("return type typedefd enum")
@safe unittest {
    shouldCompile(
        C(
            q{
                typedef struct { int dummy; } CURL;

                typedef enum {
                    CURLIOE_OK,            /* I/O operation successful */
                } curlioerr;

                typedef curlioerr (*curl_ioctl_callback)(CURL *handle,
                                                         int cmd,
                                                         void *clientp);
            }
        ),
        D(
            q{
                CURL handle;
                auto func = curl_ioctl_callback.init;
                curlioerr err = func(&handle, 42, null);
            }
        ),
    );
}


@("curl_slist")
@safe unittest {
    shouldCompile(
        C(
            q{
                   struct curl_httppost {
                       struct curl_slist *contentheader;
                   };
                   struct curl_slist {
                       char *data;
                       struct curl_slist *next;
                   };
               }
        ),
        D(
            q{
                curl_httppost p;
                p.contentheader.data = null;
                p.contentheader.next = null;
                curl_slist l;
                l.data = null;
                l.next = null;
            }
        ),
    );
}

@("struct var collision with var before")
@safe unittest {
    shouldCompile(
        C(
            q{
                extern int foo;
                struct foo { int dummy; };
            }
        ),
        D(
            q{
                auto u = foo(44);
                foo_ = 42;
            }
        ),
    );
}

@("struct function collision with function before")
@safe unittest {
    shouldCompile(
        C(
            q{
                void foo(void);
                struct foo { int dummy; };
            }
        ),
        D(
            q{
                auto u = foo(44);
                foo_();
            }
        ),
    );
}


@("union var collision")
@safe unittest {
    shouldCompile(
        C(
            q{
                union foo { int dummy; };
                extern int foo;
            }
        ),
        D(
            q{
                auto u = foo(44);
                foo_ = 42;
            }
        ),
    );
}

@("enum var collision")
@safe unittest {
    shouldCompile(
        C(
            q{
                enum foo { one, two, three };
                extern int foo;
            }
        ),
        D(
            q{
                auto e = foo.three;
                foo_ = 42;
            }
        ),
    );
}

@("use int for enum parameter")
@safe unittest {
    shouldCompile(
        C(
            q{
                typedef enum {
                    foo,
                    bar,
                } Enum;
                void func(Enum e);
            }
        ),
        D(
            q{
                func(Enum.bar);
            }
        ),
    );
}

@("pthread struct")
@safe unittest {
    with(immutable IncludeSandbox()) {
        writeFile("hdr.h",
               q{
                   typedef struct {
                       void (*routine)(void*);
                   } Struct;
               }
        );
        writeFile("app.dpp",
                  `
                      #include "hdr.h"
                      extern(C) void foo(void*) {}

                      void main() {
                          Struct s;
                          s.routine = &foo;
                      }
                  `
        );

        runPreprocessOnly("app.dpp");
        shouldCompile("app.d");
    }
}


@("multiple headers with the same typedef")
@safe unittest {
    with(const IncludeSandbox()) {
        writeFile("hdr1.h",
                  q{
                      typedef long time_t;
                      typedef long time_t;
            }
        ),

        writeFile("hdr2.h",
                  q{
                      typedef long time_t;
                      typedef long time_t;
            }
        ),

        writeFile("app.dpp",
                  `
                      #include "hdr1.h"
                      #include "hdr2.h"
                      void main() {
                          time_t var = 42;
                      }
                  `);

        runPreprocessOnly("app.dpp");
        shouldCompile("app.d");
    }
}

@("jmp_buf")
@safe unittest {
    shouldCompile(
        C(
            q{
                typedef long int __jmp_buf[8];
            }
        ),

        D(
            q{
                __jmp_buf buf;
                static assert(buf.length == 8);
            }
        ),
    );
}

@("__pthread_unwind_buf_t")
@safe unittest {
    shouldCompile(
        C(
            q{
                typedef long int __jmp_buf[8];
                typedef struct {
                    struct {
                        __jmp_buf __cancel_jmp_buf;
                        int __mask_was_saved;
                    } __cancel_jmp_buf[1];
                    void *__pad[4];
                } __pthread_unwind_buf_t __attribute__ ((__aligned__));
            }
        ),

        D(
            q{
                __pthread_unwind_buf_t buf;
            }
        ),
    );
}


@("struct pointer to unknown struct that is defined by a later header")
@safe unittest {
    with(immutable IncludeSandbox()) {
        writeFile("hdr1.h",
                  q{
                      typedef struct Foo {
                          struct Bar* bar;
                      } Foo;
                  });
        writeFile("hdr2.h",
                  q{
                      struct Bar;
                  });
        writeFile("app.dpp",
                  `
                      #include "hdr1.h"
                      #include "hdr2.h"
                      void main() {
                          Foo f;
                          f.bar = null;
                      }
                  `);
        runPreprocessOnly("app.dpp");
        shouldCompile("app.d");
    }
}

@("typedef struct pointer with no declaration")
@safe unittest {
    shouldCompile(
        C(
            q{
                typedef struct _Foo Foo;
                typedef Foo *FooPtr;
            }
        ),
        D(
            q{
                void fun(FooPtr ptr) { }
                FooPtr ptr;
                fun(ptr);
            }
        ),
    );
}

@("extern global variable with undefined macro")
@safe unittest {
    with(immutable IncludeSandbox()) {
        writeFile("hdr.h",
                  q{
                      // EXPORT_VAR not defined anywhere
                      typedef struct _Foo Foo;
                      typedef Foo *FooPtr;
                      EXPORT_VAR FooPtr theFoo;
                  });
        writeFile("app.dpp",
                  `
                      #include "hdr.h"
                  `);
        try {
            runPreprocessOnly("app.dpp");
            assert(0, "Should not get here");
        } catch(Exception e) {
            "unknown type name 'EXPORT_VAR'".shouldBeIn(e.msg);
        }
    }
}

@("angle brackets headers with more angle brackets")
@safe unittest {

    with(immutable IncludeSandbox()) {

        writeFile("includes/libfoo/libfoo.h",
                  `
                      #include <libfoo/libfoo-common.h>
                      #include <libfoo/libfoo-host.h>
                  `);

        writeFile("includes/libfoo/libfoo-common.h",
                  `
                      #define EXPORT_VAR extern
                  `);

        writeFile("includes/libfoo/libfoo-host.h",
                  q{
                      typedef struct _Foo Foo;
                      typedef Foo *FooPtr;
                  });

        writeFile("app.dpp",
                  `
                      #include <libfoo/libfoo.h>
                      void func(FooPtr foo) {
                          assert(foo is null);
                      }
                  `);

        runPreprocessOnly(
            "--include-path",
            inSandboxPath("includes"),
            "app.dpp");

        shouldCompile("app.d");
    }
}


@("double enum typedef")
@safe unittest {

    with(immutable IncludeSandbox()) {

        writeFile("enum.h",
                  `
                  #ifndef _ENUM_H
                  #define _ENUM_H
                      typedef enum {
                          only_value,
                      } Enum;
                  #endif
                  `);

        writeFile("hdr1.h",
                  `
                      #include "enum.h"
                  `);

        writeFile("hdr2.h",
                  `
                      #include "enum.h"
                  `);

        writeFile("app.dpp",
                  `
                      #include "hdr1.h"
                      #include "hdr2.h"
                  `);

        runPreprocessOnly("app.dpp");
        shouldCompile("app.d");
    }

}

@("gregset_t")
@safe unittest {
    shouldCompile(
        C(
            `
                typedef long long int greg_t;
                #define __NGREG 23
                typedef greg_t gregset_t[__NGREG];
            `
        ),
        D(
            q{
                static assert(greg_t.sizeof == 8);
                static assert(gregset_t.sizeof == 23 * 8);
            }
        ),
    );
}


@("nv_alloc_ops")
@safe unittest {
    shouldCompile(
        C(
            q{
                typedef struct Inner_ Inner;

                typedef struct Outer {
                    const Inner *nva_ops;
                } Outer;

                struct Inner_ {
                    int dummy;
                };
            }
        ),
        D(
            q{
            }
        ),
    );
}

@("va_list")
@safe unittest {
    shouldCompile(
        C(
            `
                #include <stdarg.h>
                typedef struct Struct {
                    int (*func)(int, va_list);
                };
            `
        ),
        D(
            q{
            }
        ),
    );
}


@("ASN1_ITEM")
@safe unittest {
    shouldCompile(
        C(
            q{
                struct Foo_st;
                typedef struct Foo_st Foo;
                extern const Foo gVar;
            }
        ),
        D(
            q{

            }
        ),
    );
}


@("X509_get0_extensions")
@safe unittest {
    shouldCompile(
        C(
            q{
                typedef struct { int dummy; } Param;
                struct Ret;
                const struct Ret *func(const Param *x);
            }
        ),
        D(
            q{

            }
        ),
    );
}


@("double semicolon after function declaration")
@safe unittest {
    shouldCompile(
        C(
            q{
                void foo(void);;
            }
        ),
        D(
            q{

            }
        ),
    );
}


@("_Bool")
@safe unittest {
    shouldCompile(
        C(
            `
                #include <stdbool.h>
                typedef bool handler_t(int, double);
            `
        ),
        D(
            q{
                handler_t handler;
                bool b = handler(42, 33.3);
            }
        ),
    );
}

@("(unsigned) long long C suffixes")
@safe unittest {
    shouldCompile(
        C(
            `
                #define A 1LL
                #define B 2ll
                #define C 3LLU
                #define D 4LLu
                #define E 5llU
                #define F 6llu
                #define G 7ULL
                #define H 8Ull
                #define I 9uLL
                #define J 10ull
            `
        ),
        D(
            q{
                auto a = A;
                auto b = B;
                auto c = C;
                auto d = D;
                auto e = E;
                auto f = F;
                auto g = G;
                auto h = H;
                auto i = I;
                auto j = J;
            }
        ),
    );
}

@("Accessing nested aggregates")
@safe unittest {
    shouldCompile(
        C(
            q{
                struct A {
                    struct B {
                        int a;
                        struct C {
                            int b;
                            enum E {Mon, Tue};
                        } c_obj1;
                    } b_obj;

                    union U {
                        int v1;
                        char v2;
                    };

                    struct C c_obj2;
                };

                void f(struct C *);
                void g(struct B *);
                void h(union U *);
                void i(enum E);
            }
        ),
        D(
            q{
                A a_obj;
                a_obj.b_obj.c_obj1.b = 3;

                A.B.C.E day = A.B.C.E.Mon;
            }
        ),
    );
}

<<<<<<< HEAD
@("C preprocessor warnings should not be written to file")
@safe unittest {

    with(immutable IncludeSandbox()) {

        writeFile("hdr.h",
                  `
                  #define A B(__VA_ARGS__)
                  `);

        writeFile("app.dpp",
                  `
                      #include "hdr.h"
                  `);

        runPreprocessOnly("app.dpp");
        shouldCompile("app.d");
    }

=======
@("Extern void variable")
@safe unittest {
    shouldCompile(
        C(
            q{
                extern void v;
                extern const void cv;
            }
        ),
        D(
            q{
                static assert(is(typeof(v) == void*),
                              "Expected void*, not " ~
                              typeof(v).stringof);

                static assert(is(typeof(cv) == const(void*)),
                              "Expected const(void*), not " ~
                              typeof(cv).stringof);
            }
        ),
    );
>>>>>>> facd2885
}<|MERGE_RESOLUTION|>--- conflicted
+++ resolved
@@ -893,7 +893,6 @@
     );
 }
 
-<<<<<<< HEAD
 @("C preprocessor warnings should not be written to file")
 @safe unittest {
 
@@ -912,8 +911,9 @@
         runPreprocessOnly("app.dpp");
         shouldCompile("app.d");
     }
-
-=======
+}
+
+
 @("Extern void variable")
 @safe unittest {
     shouldCompile(
@@ -935,5 +935,4 @@
             }
         ),
     );
->>>>>>> facd2885
 }